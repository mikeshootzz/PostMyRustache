--- conflicted
+++ resolved
@@ -4,274 +4,11 @@
 mod backend;
 mod server;
 
-<<<<<<< HEAD
-// AsyncWrite trait from tokio, required for asynchronous write operations.
-use tokio::io::AsyncWrite;
-use tokio::net::TcpListener; // TcpListener from tokio for listening to TCP connections.
-
-// Importing necessary components from the opensrv_mysql crate.
-use async_trait::async_trait;
-use opensrv_mysql::*;
-use mysql_common as myc;
-
-// Additional imports for PostgreSQL support and environment variables handling.
-use dotenv::dotenv;
-use std::env;
-use tokio_postgres::{Client, NoTls};
-
-// Backend struct that will implement the AsyncMysqlShim trait and hold a PostgreSQL client.
-struct Backend {
-    pg_client: Arc<Client>,
-}
-
-#[async_trait]
-impl<W: AsyncWrite + Send + Unpin> AsyncMysqlShim<W> for Backend {
-    type Error = io::Error;
-
-    async fn on_prepare<'a>(
-        &'a mut self,
-        _: &'a str,
-        _info: StatementMetaWriter<'a, W>,
-    ) -> io::Result<()> {
-        todo!()
-    }
-
-    async fn on_execute<'a>(
-        &'a mut self,
-        _: u32,
-        _: opensrv_mysql::ParamParser<'a>,
-        _: QueryResultWriter<'a, W>,
-    ) -> io::Result<()> {
-        todo!()
-    }
-
-    async fn on_close(&mut self, _: u32) {
-        // Clean up resources here, if necessary.
-    }
-
-    async fn on_query<'a>(
-        &'a mut self,
-        sql: &'a str,
-        results: QueryResultWriter<'a, W>,
-    ) -> io::Result<()> {
-        println!("Received SQL query: {:?}", sql);
-    
-        // Check and handle MySQL-specific system variable queries or other incompatible queries.
-        if sql
-            .trim()
-            .eq_ignore_ascii_case("select @@version_comment limit 1")
-        {
-            println!("Intercepted MySQL-specific query, returning dummy response.");
-            return results.completed(OkResponse::default()).await;
-        } else if sql.trim().starts_with("select $$") {
-            // Intercepting a query that's not compatible with PostgreSQL.
-            println!("Intercepted query with unsupported syntax, returning dummy response.");
-            return results.completed(OkResponse::default()).await;
-        } else if sql.trim().eq_ignore_ascii_case("set autocommit=1") {
-            println!("Intercepted MySQL-specific query, returning dummy response.");
-            return results.completed(OkResponse::default()).await;
-        } else if sql.trim().to_lowercase().starts_with("create table") {
-            // Intercepting a MySQL-specific CREATE TABLE query.
-            if sql.contains("INT AUTO_INCREMENT") {
-                println!("Intercepted MySQL-specific query, modifying to PostgreSQL syntax.");
-                let modified_sql = sql.replace("INT AUTO_INCREMENT", "SERIAL");
-                match self.pg_client.execute(&modified_sql, &[]).await {
-                    Ok(_) => {
-                        println!("Table created successfully with modified query.");
-                        return results.completed(OkResponse::default()).await;
-                    },
-                    Err(e) => {
-                        println!("Failed to execute modified query: {:?}", e);
-                        // Handle error...
-                    }
-                }
-            }
-        } else if sql.trim().to_lowercase().starts_with("create database") {
-            // Intercepting a MySQL-specific CREATE DATABASE query.
-            let parts: Vec<&str> = sql.split_whitespace().collect();
-            let db_name_index = parts.iter().position(|&r| r == "database").unwrap_or(0) + 1;
-            let db_name = parts.get(db_name_index).unwrap_or(&"");
-            let db_name = db_name.split_whitespace().next().unwrap_or(""); // Add this line
-            let create_db_query = format!("CREATE DATABASE {}", db_name); 
-            match self.pg_client.execute(&create_db_query, &[]).await {
-                Ok(_) => {
-                    println!("Database {} created successfully.", db_name);
-                    return results.completed(OkResponse::default()).await;
-                },
-                Err(err) => {
-                    if let Some(db_error) = err.as_db_error() {
-                        if db_error.code() == &tokio_postgres::error::SqlState::UNIQUE_VIOLATION {
-                            println!("Database {} already exists.", db_name);
-                        } else {
-                            println!("Failed to execute modified query: {:?}", err);
-                        }
-                    } else {
-                        println!("Failed to execute modified query: {:?}", err);
-                    }
-                    // Handle error...
-                }
-            }
-        } else if sql.trim().to_lowercase().starts_with("create database if not exists") {
-            // Intercepting a MySQL-specific CREATE DATABASE IF NOT EXISTS query.
-            let db_name = sql.trim().split_whitespace().last().unwrap();
-            let check_db_exists = format!("SELECT 1 FROM pg_database WHERE datname = '{}'", db_name);
-            match self.pg_client.execute(&check_db_exists, &[]).await {
-                Ok(_) => {
-                    println!("Database {} already exists, skipping creation.", db_name);
-                    return results.completed(OkResponse::default()).await;
-                },
-                Err(_) => {
-                    // Handle error...
-                }
-            } // Add closing brace here
-        } else if sql.trim().to_lowercase().starts_with("use ") {
-            // Intercepting a MySQL-specific USE DATABASE query.
-            let parts: Vec<&str> = sql.split_whitespace().collect();
-            let db_name = parts.get(1).unwrap_or(&"");
-            let use_db_query = format!("SET search_path TO {}", db_name);
-            match self.pg_client.execute(&use_db_query, &[]).await {
-                Ok(_) => {
-                    println!("Switched to database {} successfully.", db_name);
-                    return results.completed(OkResponse::default()).await;
-                },
-                Err(err) => {
-                    // Handle error...
-                }
-            }
-        } else if sql.trim().to_lowercase().contains("database()") {
-            // Intercepting a query that contains the MySQL-specific `database()` function.
-            let modified_sql = sql.to_lowercase().replace("database()", "current_database()");
-            match self.pg_client.execute(&modified_sql, &[]).await {
-                Ok(_) => {
-                    println!("Query executed successfully.");
-                    return results.completed(OkResponse::default()).await;
-                },
-                Err(err) => {
-                    println!("Error executing query: {:?}", err);
-                    return Err(io::Error::new(io::ErrorKind::Other, "Failed to execute query."));
-                }
-            }
-        } else if sql.trim().eq_ignore_ascii_case("select current_user()") {
-            println!("Intercepted MySQL-specific query, returning dummy response.");
-            let current_user_query = "SELECT CURRENT_USER".to_string(); // Convert &str to String
-            match self.pg_client.execute(&current_user_query, &[]).await {
-                Ok(_) => {
-                    println!("Query executed successfully.");
-                    return results.completed(OkResponse::default()).await;
-                },
-                Err(err) => {
-                    println!("Error executing query: {:?}", err);
-                    return Err(io::Error::new(io::ErrorKind::Other, "Failed to execute query."));
-                }
-            }
-        } 
-        // Rest of the function...
-
-    
-        // Forward other queries to PostgreSQL.
-        match self.pg_client.execute(sql, &[]).await {
-            Ok(row_count) => {
-                println!("Query executed successfully, {} rows affected.", row_count);
-    
-                if sql.trim().to_lowercase().starts_with("select") {
-                    println!("SELECT query was found"); 
-            // Start the resultset response with columns information
-            //let mut row_writer = results.start(&[]).await?;
-            let pg_results_raw = self.pg_client.execute(sql, &[]).await;
-            println!("{:?}", pg_results_raw);
-
-            // Execute the same query against PostgreSQL to get the results
-            let pg_results = self.pg_client.query(sql, &[]).await.map_err(|e| {
-                io::Error::new(
-                    io::ErrorKind::Other,
-                    format!("Error executing query: {:?}", e),
-                )
-            })?;
-
-            println!("result: {:?}", pg_results);
-
-            let mut column_names: Vec<String> = Vec::new();
-            let mut cols: Vec<Column> = Vec::new();
-
-
-            if let Some(first_row) = pg_results.get(0) {
-                let columns = first_row.columns();
-                column_names = columns.iter().map(|col| col.name().to_string()).collect();
-            
-                // Populate cols vector here, outside of the row iteration loop
-                for column_name in &column_names {
-                    cols.push(Column {
-                        table: String::new(),
-                        column: column_name.to_string(),
-                        coltype: myc::constants::ColumnType::MYSQL_TYPE_LONG,
-                        colflags: myc::constants::ColumnFlags::UNSIGNED_FLAG,
-                    });
-                }
-            
-                // Iterate over rows and send each row to the MySQL client
-                let mut w = results.start(&cols).await?;
-                for row in &pg_results {
-                    let mut row_values = Vec::new();
-                    for (i, column_name) in column_names.iter().enumerate() {
-                        let column_type = row.columns()[i].type_();
-                        let value = match *column_type {
-                            tokio_postgres::types::Type::INT4 => {
-                                let value: i32 = row.get(i);
-                                myc::Value::Int(value.into())
-                            },
-                            tokio_postgres::types::Type::VARCHAR => {
-                                let value: String = row.get(i);
-                                myc::Value::Bytes(value.into_bytes())
-                            },
-                            tokio_postgres::types::Type::BOOL => {
-                                let value: bool = row.get(i);
-                                myc::Value::Bytes(value.to_string().into_bytes())
-                            },
-                            tokio_postgres::types::Type::FLOAT4 => {
-                                let value: f32 = row.get(i);
-                                myc::Value::Float(value)
-                            },
-                            tokio_postgres::types::Type::FLOAT8 => {
-                                let value: f64 = row.get(i);
-                                myc::Value::Double(value)
-                            },
-                            // Add more match arms for other types as needed
-                            _ => return Err(io::Error::new(io::ErrorKind::Other, "Unsupported type")),
-                        };
-                        println!("Column: '{}', Value being sent: {:?}", column_name, value); // Debugging line
-                        row_values.push(value);
-}
-                    // Write each row separately
-                    w.write_row(row_values).await?;
-                }
-                w.finish().await?;
-            }
-                } else {
-                    // For non-SELECT queries, send response indicating rows affected
-                    let mut response = OkResponse::default();
-                    response.affected_rows = row_count; // Set the actual number of affected rows
-                    results.completed(response).await?;
-                }
-            }
-            Err(e) => {
-                println!("Error executing query: {:?}", e);
-                return Err(io::Error::new(
-                    io::ErrorKind::Other,
-                    "Failed to execute query.",
-                ));
-            }
-        }
-
-        Ok(())
-    }
-}
-=======
 use dotenv::dotenv;
 use env_logger;
 
 use config::Config;
 use server::Server;
->>>>>>> b39f65ee
 
 #[tokio::main]
 async fn main() -> Result<(), Box<dyn std::error::Error>> {
